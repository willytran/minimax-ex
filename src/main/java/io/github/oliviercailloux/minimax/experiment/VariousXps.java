--- conflicted
+++ resolved
@@ -48,15 +48,10 @@
 
 	public static void main(String[] args) throws Exception {
 		final VariousXps variousXps = new VariousXps();
-<<<<<<< HEAD
+
 //		variousXps.runWithRandomOracles();
 //		variousXps.runWithRandomOraclesOneVoter();
 		variousXps.showFinalStats();
-=======
-		variousXps.runWithRandomOracles();
-//		variousXps.runWithRandomOraclesOneVoter();
-//		variousXps.showFinalStats();
->>>>>>> ef9b2a35
 //		variousXps.exportOracles(10, 20, 100);
 //		variousXps.tiesWithOracle1();
 //		variousXps.runWithOracle0();
