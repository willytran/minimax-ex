package io.github.oliviercailloux.experiment;

import static com.google.common.base.Preconditions.checkArgument;
import static com.google.common.base.Preconditions.checkState;
import static com.google.common.base.Verify.verify;

import java.util.List;

import org.slf4j.Logger;
import org.slf4j.LoggerFactory;

import com.google.common.collect.ImmutableList;
import com.google.common.collect.Iterators;
import com.google.common.collect.PeekingIterator;

import io.github.oliviercailloux.minimax.elicitation.Oracle;
import io.github.oliviercailloux.minimax.elicitation.PrefKnowledge;
import io.github.oliviercailloux.minimax.elicitation.Question;
import io.github.oliviercailloux.minimax.elicitation.QuestionType;
import io.github.oliviercailloux.minimax.regret.RegretComputer;
import io.github.oliviercailloux.minimax.regret.Regrets;

public class Run {
	@SuppressWarnings("unused")
	private static final Logger LOGGER = LoggerFactory.getLogger(Run.class);

	public static Run of(Oracle oracle, List<Long> startTimes, List<Question> questions, long endTime) {
		return new Run(oracle, startTimes, questions, endTime);
	}

	private final Oracle oracle;
	private final ImmutableList<Long> startTimes;
	private final ImmutableList<Question> questions;
	private final long endTime;
	private ImmutableList<Regrets> regrets;

	private Run(Oracle oracle, List<Long> startTimes, List<Question> questions, long endTime) {
		checkArgument(!startTimes.isEmpty());
		checkArgument(startTimes.size() == questions.size());
		checkArgument(questions.size() >= 1);
		checkArgument(endTime >= startTimes.get(startTimes.size() - 1));
		this.oracle = oracle;
		this.startTimes = ImmutableList.copyOf(startTimes);
		this.questions = ImmutableList.copyOf(questions);
		this.endTime = endTime;
<<<<<<< HEAD
		verify((getNbQVoters() + getNbQCommittee()) == questions.size());
=======
		this.regrets = null;
>>>>>>> e6270497
	}

	public Oracle getOracle() {
		return oracle;
	}

	public int getK() {
		return questions.size();
	}

	/**
	 * @return a list of size k.
	 */
	public ImmutableList<Question> getQuestions() {
		return questions;
	}

	/**
	 * @return a list of size k.
	 */
	public ImmutableList<Long> getQuestionTimesMs() {
		final ImmutableList.Builder<Long> builder = ImmutableList.builder();

		final PeekingIterator<Long> peekingIterator = Iterators.peekingIterator(startTimes.iterator());
		while (peekingIterator.hasNext()) {
			final long start = peekingIterator.next();
			final long end;
			if (peekingIterator.hasNext()) {
				end = peekingIterator.peek();
			} else {
				end = endTime;
			}
			checkState(end - start >= 0l);
			builder.add(end - start);
		}

		final ImmutableList<Long> times = builder.build();
		verify(times.stream().mapToLong(Long::longValue).sum() == getTotalTimeMs());
		return times;
	}

	public int getNbQVoters() {
		return (int) questions.stream().filter((q) -> q.getType().equals(QuestionType.VOTER_QUESTION)).count();
	}

	public int getNbQCommittee() {
		return (int) questions.stream().filter((q) -> q.getType().equals(QuestionType.COMMITTEE_QUESTION)).count();
	}

	public double getPropQVoters() {
		return ((double) getNbQVoters()) / (double) (getNbQVoters() + getNbQCommittee());
	}

	public long getTotalTimeMs() {
		return endTime - startTimes.get(0);
	}

	public ImmutableList<Regrets> getMMRs() {
		if (regrets == null) {
			regrets=getMinimalMaxRegrets();
		}
		return regrets;
	}
	
	/**
	 * @return a list of size k + 1.
	 */
	private ImmutableList<Regrets> getMinimalMaxRegrets() {
		final PrefKnowledge knowledge = PrefKnowledge.given(oracle.getAlternatives(), oracle.getProfile().keySet());
		final RegretComputer rc = new RegretComputer(knowledge);

		final ImmutableList.Builder<Regrets> builder = ImmutableList.builderWithExpectedSize(questions.size() + 1);
		builder.add(rc.getMinimalMaxRegrets());

		for (Question question : questions) {
			knowledge.update(question, oracle.getAnswer(question));
			builder.add(rc.getMinimalMaxRegrets());
		}

		return builder.build();
	}
}<|MERGE_RESOLUTION|>--- conflicted
+++ resolved
@@ -43,11 +43,8 @@
 		this.startTimes = ImmutableList.copyOf(startTimes);
 		this.questions = ImmutableList.copyOf(questions);
 		this.endTime = endTime;
-<<<<<<< HEAD
+		this.regrets = null;
 		verify((getNbQVoters() + getNbQCommittee()) == questions.size());
-=======
-		this.regrets = null;
->>>>>>> e6270497
 	}
 
 	public Oracle getOracle() {
@@ -107,11 +104,11 @@
 
 	public ImmutableList<Regrets> getMMRs() {
 		if (regrets == null) {
-			regrets=getMinimalMaxRegrets();
+			regrets = getMinimalMaxRegrets();
 		}
 		return regrets;
 	}
-	
+
 	/**
 	 * @return a list of size k + 1.
 	 */
