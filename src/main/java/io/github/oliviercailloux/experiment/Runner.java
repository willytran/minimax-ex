package io.github.oliviercailloux.experiment;

import java.io.IOException;
import java.nio.file.Files;
import java.nio.file.Path;
import java.nio.file.Paths;
import java.util.LinkedList;
import java.util.stream.Stream;

import org.slf4j.Logger;
import org.slf4j.LoggerFactory;

import com.google.common.collect.ImmutableList;
import com.google.common.collect.ImmutableMap;
import com.univocity.parsers.csv.CsvWriter;
import com.univocity.parsers.csv.CsvWriterSettings;

import io.github.oliviercailloux.minimax.Strategy;
import io.github.oliviercailloux.minimax.StrategyPessimistic;
import io.github.oliviercailloux.minimax.StrategyPessimisticHeuristic;
import io.github.oliviercailloux.minimax.StrategyRandom;
import io.github.oliviercailloux.minimax.StrategyTwoPhasesHeuristic;
import io.github.oliviercailloux.minimax.StrategyTwoPhasesRandom;
import io.github.oliviercailloux.minimax.StrategyType;
import io.github.oliviercailloux.minimax.elicitation.Answer;
import io.github.oliviercailloux.minimax.elicitation.Oracle;
import io.github.oliviercailloux.minimax.elicitation.PrefKnowledge;
import io.github.oliviercailloux.minimax.elicitation.Question;
import io.github.oliviercailloux.minimax.elicitation.QuestionType;
import io.github.oliviercailloux.minimax.old_strategies.StrategyMiniMaxIncr;
import io.github.oliviercailloux.minimax.old_strategies.StrategyTaus;
import io.github.oliviercailloux.minimax.old_strategies.StrategyTwoPhases;
import io.github.oliviercailloux.minimax.old_strategies.StrategyTwoPhasesTau;
import io.github.oliviercailloux.minimax.utils.AggregationOperator.AggOps;
import io.github.oliviercailloux.minimax.utils.Generator;

public class Runner {
	@SuppressWarnings("unused")
	private static final Logger LOGGER = LoggerFactory.getLogger(Runner.class);

	private static final String root = Paths.get("").toAbsolutePath() + "/experiments/";

	public static void main(String[] args) throws IOException {
		final boolean committeeFirst = true;
		final int k = 500; // nbQuestions
		final int nbRuns = 25;
<<<<<<< HEAD
		final int m = 3; // alternatives
		final int n = 3; // agents
=======
		final int m = 4; // alternatives
		final int n = 20; // agents
>>>>>>> 46bbb75a
		StrategyType st;

		st = StrategyType.RANDOM;
		runXP(committeeFirst, k, nbRuns, m, n, st);
		System.out.println("Random completed");

//		st = StrategyType.PESSIMISTIC_HEURISTIC;
//		runXP(committeeFirst, k, nbRuns, m, n, st);
//		System.out.println("Limited Pessimistic completed");
//
//		st = StrategyType.PESSIMISTIC_MAX;
//		runXP(committeeFirst, k, nbRuns, m, n, st);
	}

	private static void runXP(boolean committeeFirst, int k, int nbRuns, int m, int n, StrategyType st)
			throws IOException {
		final ImmutableMap.Builder<String, ImmutableList<Double>> builder = ImmutableMap.builder();
		String title = root + "m" + m + "n" + n + st + "_" + k;
		int i;
		if (st.equals(StrategyType.TWO_PHASES_HEURISTIC) || st.equals(StrategyType.TWO_PHASES_RANDOM)) {
			i = 0;
		} else {
			i = k;
		}
		for (; i <= k; i += 10) {
			final StringBuilder sb = new StringBuilder();
			final Strategy strategy = buildStrategy(st, i, k - i, committeeFirst);
			final Runs runs = runRepeatedly(strategy, k, m, n, nbRuns, title);
			System.out.println("start");
			long s = System.currentTimeMillis();
			final ImmutableList<Double> regrets = runs.getAverageMinimalMaxRegrets();
			System.out.println((System.currentTimeMillis() - s) / 1000);
			if (st.equals(StrategyType.TWO_PHASES_HEURISTIC) || st.equals(StrategyType.TWO_PHASES_RANDOM)) {
				if (committeeFirst) {
					sb.append("qC = " + (k - i) + " then qV = " + i);
				} else {
					sb.append("qV = " + i + " then qC = " + (k - i));
				}
			} else {
				sb.append("nbQst = " + k);
			}
			builder.put(sb.toString(), regrets);
		}
		System.out.println("fine");
		final ImmutableMap<String, ImmutableList<Double>> results = builder.build();

		final CsvWriter writer = new CsvWriter(Files.newOutputStream(Path.of(title + "_out.csv")),
				new CsvWriterSettings());
		final ImmutableList<String> headers = Stream.concat(Stream.of("i"), results.keySet().stream())
				.collect(ImmutableList.toImmutableList());
		writer.writeHeaders(headers);

		for (int j = 0; j < k + 1; ++j) {
			writer.addValue(j);
			System.out.println("Avg regret for " + j + " questions");
			for (int col = 0; col < results.size(); ++col) {
				double avg;
				try {
					avg = results.values().asList().get(col).get(j);
				} catch (Exception e) {
					avg = -1;
				}
				writer.addValue(avg);
			}
			writer.writeValuesToRow();
		}
		writer.close();
	}

	private static Strategy buildStrategy(StrategyType st, int nbVotersQuestions, int nbCommitteeQuestions,
			boolean committeeFirst) {
		final Strategy strategy;
		switch (st) {
		case PESSIMISTIC_MAX:
			strategy = StrategyPessimistic.build(AggOps.MAX);
			break;
		case PESSIMISTIC_MIN:
			strategy = StrategyPessimistic.build(AggOps.MIN);
			break;
		case PESSIMISTIC_AVG:
			strategy = StrategyPessimistic.build(AggOps.AVG);
			break;
		case PESSIMISTIC_WEIGHTED_AVG:
			/**
			 * TODO the second weight was: context.getWeights().getWeightAtRank(m - 1) / 2 *
			 * n. This is not permitted, as it makes the strategy depend on the oracle.
			 */
			strategy = StrategyPessimistic.build(AggOps.WEIGHTED_AVERAGE, 1d, 0.5d);
			break;
		case PESSIMISTIC_HEURISTIC:
			strategy = StrategyPessimisticHeuristic.build(AggOps.MAX);
			break;
		case RANDOM:
			strategy = StrategyRandom.build();
			break;
		case TWO_PHASES_RANDOM:
			strategy = StrategyTwoPhasesRandom.build(nbCommitteeQuestions, nbVotersQuestions, committeeFirst);
			break;
		case TWO_PHASES_HEURISTIC:
			strategy = StrategyTwoPhasesHeuristic.build(nbVotersQuestions, nbCommitteeQuestions, committeeFirst);
			break;
		default:
			throw new IllegalStateException();
		}
		return strategy;
	}

	private static Runs runRepeatedly(Strategy strategy, int nbQuestions, int m, int n, int nbRuns, String title)
			throws IOException {
		final ImmutableList.Builder<Run> builder = ImmutableList.builder();
		for (int i = 0; i < nbRuns; ++i) {
			final Run run = run(strategy, m, n, nbQuestions);
			builder.add(run);
			System.out.println("Run " + (i + 1) + " of " + nbRuns);
		}
		final Runs runs = Runs.of(builder.build());
		printQuestions(runs, title, nbQuestions);
		return runs;
	}

	private static void printQuestions(Runs runs, String title, int nbQuestions) throws IOException {
		int nbRuns = runs.nbRuns();

		final CsvWriter qstWriter = new CsvWriter(Files.newOutputStream(Path.of(title + "_questions.csv")),
				new CsvWriterSettings());
		LinkedList<String> head = new LinkedList<>();
		for (int j = 0; j < nbRuns; j++) {
			head.add("qV(1)/qC(0)");
			head.add("Run " + (j + 1) + " of " + nbRuns);
		}
		final ImmutableList<String> qstHeaders = Stream.concat(Stream.of("i"), head.stream())
				.collect(ImmutableList.toImmutableList());
		qstWriter.writeHeaders(qstHeaders);

		for (int i = 0; i < nbQuestions; i++) {
			qstWriter.addValue(i + 1);
			for (int col = 0; col < nbRuns; col++) {
				Question q;
				final ImmutableList<Question> questions = runs.getRun(col).getQuestions();
				if (i < questions.size()) {
					q = questions.get(i);
				} else {
					q = null;
				}
				if (q == null) {
					qstWriter.addValue(-1);
				} else if (q.getType().equals(QuestionType.COMMITTEE_QUESTION)) {
					qstWriter.addValue(0);
				} else {
					qstWriter.addValue(1);
				}
				qstWriter.addValue(q);
			}
			qstWriter.writeValuesToRow();
		}
		qstWriter.close();
		return;
	}

	public static Run run(Strategy strategy, int m, int n, int k) {
		final Oracle oracle = Oracle.build(ImmutableMap.copyOf(Generator.genProfile(m, n)), Generator.genWeights(m));

		final PrefKnowledge knowledge = PrefKnowledge.given(oracle.getAlternatives(), oracle.getProfile().keySet());
		strategy.setKnowledge(knowledge);

		final ImmutableList.Builder<Question> qBuilder = ImmutableList.builder();
		final ImmutableList.Builder<Long> tBuilder = ImmutableList.builder();
		try {
			for (int i = 1; i <= k; i++) {
				final long startTime = System.currentTimeMillis();

				final Question q = strategy.nextQuestion();
				LOGGER.info("Asked {}.", q);
				final Answer a = oracle.getAnswer(q);
				knowledge.update(q, a);
				qBuilder.add(q);
				tBuilder.add(startTime);
				System.out.println(qBuilder.build());
				System.out.println(tBuilder.build());
			}
		} catch (IllegalArgumentException e) {
			/** We want to return the results so far, because there’s no more questions. */
			e.printStackTrace();
			System.out.println("ERROR " + knowledge.toString());
			System.out.println(qBuilder.build());
			System.out.println(tBuilder.build());
		}

		final long endTime = System.currentTimeMillis();
		return Run.of(oracle, tBuilder.build(), qBuilder.build(), endTime);
	}

}<|MERGE_RESOLUTION|>--- conflicted
+++ resolved
@@ -44,13 +44,8 @@
 		final boolean committeeFirst = true;
 		final int k = 500; // nbQuestions
 		final int nbRuns = 25;
-<<<<<<< HEAD
 		final int m = 3; // alternatives
 		final int n = 3; // agents
-=======
-		final int m = 4; // alternatives
-		final int n = 20; // agents
->>>>>>> 46bbb75a
 		StrategyType st;
 
 		st = StrategyType.RANDOM;
