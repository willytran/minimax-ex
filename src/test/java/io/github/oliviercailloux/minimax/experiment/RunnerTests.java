package io.github.oliviercailloux.minimax.experiment;

import static org.junit.jupiter.api.Assertions.assertEquals;

import java.util.Iterator;

import org.apfloat.Apint;
import org.junit.jupiter.api.Test;
import org.slf4j.Logger;
import org.slf4j.LoggerFactory;

import com.google.common.collect.ImmutableList;
import com.google.common.collect.ImmutableMap;

import io.github.oliviercailloux.experiment.Run;
import io.github.oliviercailloux.experiment.Runs;
import io.github.oliviercailloux.j_voting.VoterStrictPreference;
import io.github.oliviercailloux.minimax.elicitation.Oracle;
import io.github.oliviercailloux.minimax.elicitation.PSRWeights;
import io.github.oliviercailloux.minimax.elicitation.Question;
import io.github.oliviercailloux.minimax.regret.Regrets;
import io.github.oliviercailloux.y2018.j_voting.Alternative;
import io.github.oliviercailloux.y2018.j_voting.Voter;

class RunnerTests {
	@SuppressWarnings("unused")
	private static final Logger LOGGER = LoggerFactory.getLogger(RunnerTests.class);

	@Test
	void test() {
		final Voter v1 = new Voter(1);
		final Alternative a1 = new Alternative(1);
		final Alternative a2 = new Alternative(2);
		final Alternative a3 = new Alternative(3);
		final ImmutableList<Alternative> pref1 = ImmutableList.of(a1, a2, a3);
		final Oracle oracle = Oracle.build(ImmutableMap.of(v1, VoterStrictPreference.given(v1, pref1)),
				PSRWeights.given(ImmutableList.of(1d, 0.4d, 0d)));
		final Run run1 = Run.of(oracle, ImmutableList.of(10l, 11l),
				ImmutableList.of(Question.toVoter(v1, a1, a2), Question.toVoter(v1, a2, a3)), 13l);
		/**
		 * After first question, the regret is still 1d, with the adversary using
		 * weights (1d, 0d, 0d).
		 */
<<<<<<< HEAD
		assertEquals(ImmutableList.of(1d, 1d, 0d), run1.getMinimalMaxRegrets().stream()
				.map(Regrets::getMinimalMaxRegretValue).collect(ImmutableList.toImmutableList()));
=======
		assertEquals(ImmutableList.of(1d, 1d, 0d), run1.getMMRs().stream().map(Regrets::getMinimalMaxRegretValue)
				.collect(ImmutableList.toImmutableList()));
>>>>>>> 46bbb75a

		final Runs runsSingleton = Runs.of(ImmutableList.of(run1));
		assertEquals(ImmutableList.of(1d, 1d, 0d), runsSingleton.getAverageMinimalMaxRegrets());

		final Run run2 = Run.of(oracle, ImmutableList.of(10l, 11l),
				ImmutableList.of(Question.toVoter(v1, a1, a2), Question.toCommittee(new Apint(1), 1)), 13l);
<<<<<<< HEAD
		assertEquals(ImmutableList.of(1d, 1d, 1d), run2.getMinimalMaxRegrets().stream()
				.map(Regrets::getMinimalMaxRegretValue).collect(ImmutableList.toImmutableList()));
=======
		assertEquals(ImmutableList.of(1d, 1d, 1d), run2.getMMRs().stream().map(Regrets::getMinimalMaxRegretValue)
				.collect(ImmutableList.toImmutableList()));
>>>>>>> 46bbb75a

		final Runs runsTwo = Runs.of(ImmutableList.of(run1, run2));
		assertEquals(ImmutableList.of(1d, 1d, 0.5d), runsTwo.getAverageMinimalMaxRegrets());

		final Runs runsThree = Runs.of(ImmutableList.of(run1, run2, run1));
		final ImmutableList<Double> avg = runsThree.getAverageMinimalMaxRegrets();
		assertEquals(3, avg.size());
		final Iterator<Double> iterator = avg.iterator();
		assertEquals(1d, iterator.next().doubleValue());
		assertEquals(1d, iterator.next().doubleValue());
		assertEquals(0.3333d, iterator.next().doubleValue(), 0.0001d);
	}

}<|MERGE_RESOLUTION|>--- conflicted
+++ resolved
@@ -41,26 +41,17 @@
 		 * After first question, the regret is still 1d, with the adversary using
 		 * weights (1d, 0d, 0d).
 		 */
-<<<<<<< HEAD
+
 		assertEquals(ImmutableList.of(1d, 1d, 0d), run1.getMinimalMaxRegrets().stream()
 				.map(Regrets::getMinimalMaxRegretValue).collect(ImmutableList.toImmutableList()));
-=======
-		assertEquals(ImmutableList.of(1d, 1d, 0d), run1.getMMRs().stream().map(Regrets::getMinimalMaxRegretValue)
-				.collect(ImmutableList.toImmutableList()));
->>>>>>> 46bbb75a
 
 		final Runs runsSingleton = Runs.of(ImmutableList.of(run1));
 		assertEquals(ImmutableList.of(1d, 1d, 0d), runsSingleton.getAverageMinimalMaxRegrets());
 
 		final Run run2 = Run.of(oracle, ImmutableList.of(10l, 11l),
 				ImmutableList.of(Question.toVoter(v1, a1, a2), Question.toCommittee(new Apint(1), 1)), 13l);
-<<<<<<< HEAD
 		assertEquals(ImmutableList.of(1d, 1d, 1d), run2.getMinimalMaxRegrets().stream()
 				.map(Regrets::getMinimalMaxRegretValue).collect(ImmutableList.toImmutableList()));
-=======
-		assertEquals(ImmutableList.of(1d, 1d, 1d), run2.getMMRs().stream().map(Regrets::getMinimalMaxRegretValue)
-				.collect(ImmutableList.toImmutableList()));
->>>>>>> 46bbb75a
 
 		final Runs runsTwo = Runs.of(ImmutableList.of(run1, run2));
 		assertEquals(ImmutableList.of(1d, 1d, 0.5d), runsTwo.getAverageMinimalMaxRegrets());
